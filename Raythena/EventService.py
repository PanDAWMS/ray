--- conflicted
+++ resolved
@@ -309,13 +309,8 @@
         print(script_path)
 
         # Launch AthenaMP and continue
-<<<<<<< HEAD
-        Popen("shifter %s" % script_path, shell=True, stdin=None,
+        Popen("%s" % script_path, shell=True, stdin=None,
               stdout=None, stderr=None, close_fds=True)
-=======
-        p = Popen("%s" % script_path, shell=True, stdin=None,
-                  stdout=None, stderr=None, close_fds=True)
->>>>>>> e383d181
 
         # Create a yampl server object
         self.createYamplServer()
